import os
import pathlib
import sys

sys.path.append(
    os.path.dirname((os.path.dirname(os.path.dirname(os.path.abspath(__file__)))))
)

import numpy as np
import torch

from roboreg.util import (
    clean_xyz,
    compute_vertex_normals,
    to_homogeneous,
)


def test_clean_xyz() -> None:
    # no batch dimension
    points = np.random.rand(256, 256, 3)
    mask = np.random.rand(256, 256)
    mask = mask > 0.5

    clean_points = clean_xyz(xyz=points, mask=mask)
    if clean_points.shape[0] != mask.sum():
        raise ValueError(
            f"Expected {mask.sum()} points, got {clean_points.shape[0]} points."
        )
    if clean_points.shape[1] != 3:
        raise ValueError(f"Expected 3 channels, got {clean_points.shape[1]} channels.")


<<<<<<< HEAD
=======
def test_depth_to_xyz() -> None:
    device = "cuda" if torch.cuda.is_available() else "cpu"
    height, width = 256, 256
    intrinsics = torch.tensor(
        [
            [height, 0.0, height / 2],
            [0.0, width, width / 2],
            [0.0, 0.0, 1.0],
        ],
        dtype=torch.float32,
        device=device,
    )
    depth = torch.ones(height, width, device=device)

    xyz = depth_to_xyz(depth=depth, intrinsics=intrinsics)

    if xyz.shape[0] != height:
        raise ValueError(f"Expected {height} points, got {xyz.shape[0]} points.")
    if xyz.shape[1] != width:
        raise ValueError(f"Expected {width} points, got {xyz.shape[1]} points.")
    if xyz.shape[2] != 3:
        raise ValueError(f"Expected 3 channels, got {xyz.shape[2]} channels.")

    # test batched depth
    batch_size = 4
    depth = depth.repeat(batch_size, 1, 1)

    xyz = depth_to_xyz(depth=depth, intrinsics=intrinsics)

    if xyz.shape[0] != batch_size:
        raise ValueError(f"Expected {batch_size} points, got {xyz.shape[0]} points.")
    if xyz.shape[1] != height:
        raise ValueError(f"Expected {height} points, got {xyz.shape[1]} points.")
    if xyz.shape[2] != width:
        raise ValueError(f"Expected {width} points, got {xyz.shape[2]} points.")
    if xyz.shape[3] != 3:
        raise ValueError(f"Expected 3 channels, got {xyz.shape[3]} channels.")

    # test batched all
    intrinsics = intrinsics.repeat(batch_size, 1, 1)

    xyz = depth_to_xyz(depth=depth, intrinsics=intrinsics)

    if xyz.shape[0] != batch_size:
        raise ValueError(f"Expected {batch_size} points, got {xyz.shape[0]} points.")
    if xyz.shape[1] != height:
        raise ValueError(f"Expected {height} points, got {xyz.shape[1]} points.")
    if xyz.shape[2] != width:
        raise ValueError(f"Expected {width} points, got {xyz.shape[2]} points.")
    if xyz.shape[3] != 3:
        raise ValueError(f"Expected 3 channels, got {xyz.shape[3]} channels.")


def test_realsense_depth_to_xyz() -> None:
    device = "cuda" if torch.cuda.is_available() else "cpu"
    path = "test/data/xarm/realsense"
    depth_files = find_files(path, "depth_*.npy")
    height, width, intrinsics = parse_camera_info(
        "test/data/xarm/realsense/camera_info.yaml"
    )
    intrinsics = torch.tensor(intrinsics, dtype=torch.float32, device=device)
    depths = torch.tensor(
        [np.load(os.path.join(path, depth_file)) for depth_file in depth_files],
        dtype=torch.float32,
        device=device,
    )
    xyzs = depth_to_xyz(depth=depths, intrinsics=intrinsics, z_max=1.5)

    # flatten BxHxWx3 -> Bx(H*W)x3
    xyzs = xyzs.view(-1, height * width, 3)
    xyzs = to_homogeneous(xyzs)
    ht_optical = generate_ht_optical(xyzs.shape[0], dtype=torch.float32, device=device)
    xyzs = torch.matmul(xyzs, ht_optical.transpose(-1, -2))
    xyzs = from_homogeneous(xyzs)

    # unflatten
    xyzs = xyzs.view(-1, height, width, 3)
    xyzs = xyzs.cpu().numpy()

    for idx, depth_file in enumerate(depth_files):
        depth_file_stem = pathlib.Path(depth_file).stem
        depth_file_suffix = pathlib.Path(depth_file).suffix
        np.save(
            os.path.join(path, f"xyz_{depth_file_stem + depth_file_suffix}"),
            xyzs[idx],
        )

    def test_display_xyz() -> None:
        import pyvista as pv

        xyz_files = find_files(path, "xyz_*.npy")
        xyzs = [
            np.load(os.path.join(path, xyz_files)).reshape(
                -1, 3
            )  # flatten HxWx3 -> (H*W)x3
            for xyz_files in xyz_files
        ]
        xyzs = np.concatenate(xyzs, axis=0)
        xyzs = clean_xyz(xyz=xyzs)

        pl = pv.Plotter()
        pl.background_color = [0, 0, 0]
        pl.add_axes()
        pl.add_points(xyzs, scalars=xyzs[:, 2] / xyzs[:, 2].max(), point_size=1)
        pl.show()

    test_display_xyz()


>>>>>>> 6dc98281
def test_compute_vertex_normals() -> None:
    n_vertices = 100
    n_faces = 120
    vertices = torch.rand(n_vertices, 3)
    faces = torch.randint(0, n_vertices, (n_faces, 3))  # random faces

    vertex_normals = compute_vertex_normals(vertices=vertices, faces=faces)

    if vertex_normals.shape[0] != n_vertices:
        raise ValueError(
            f"Expected {n_vertices} normals, got {vertex_normals.shape[0]} normals."
        )
    if vertex_normals.shape[1] != 3:
        raise ValueError(
            f"Expected 3 channels, got {vertex_normals.shape[1]} channels."
        )

    # test homogeneous coordinates
    vertices = to_homogeneous(vertices)
    vertex_normals = compute_vertex_normals(vertices=vertices, faces=faces)

    if vertex_normals.shape[0] != n_vertices:
        raise ValueError(
            f"Expected {n_vertices} normals, got {vertex_normals.shape[0]} normals."
        )
    if vertex_normals.shape[1] != 4:
        raise ValueError(
            f"Expected 3 channels, got {vertex_normals.shape[1]} channels."
        )

    # test for a very simple mesh
    vertices = torch.tensor([[0, 0, 0], [1, 0, 0], [0, 1, 0]], dtype=torch.float32)
    faces = torch.tensor([[0, 1, 2]], dtype=torch.int64)

    vertex_normals = compute_vertex_normals(vertices=vertices, faces=faces)

    if not torch.allclose(
        vertex_normals,
        torch.tensor(
            [
                [0.0, 0.0, 1.0],
                [0.0, 0.0, 1.0],
                [0.0, 0.0, 1.0],
            ],
            dtype=torch.float32,
        ),
    ):
        raise ValueError("Expected all normals to be [0, 0, 1].")

    # test for a very simple mesh with homogeneous coordinates
    vertices = to_homogeneous(vertices)
    vertex_normals = compute_vertex_normals(vertices=vertices, faces=faces)

    if not torch.allclose(
        vertex_normals,
        torch.tensor(
            [
                [0.0, 0.0, 1.0, 1.0],
                [0.0, 0.0, 1.0, 1.0],
                [0.0, 0.0, 1.0, 1.0],
            ],
            dtype=torch.float32,
        ),
    ):
        raise ValueError("Expected all normals to be [0, 0, 1, 1].")


if __name__ == "__main__":
    # test_clean_xyz()
    test_compute_vertex_normals()<|MERGE_RESOLUTION|>--- conflicted
+++ resolved
@@ -9,9 +9,13 @@
 import numpy as np
 import torch
 
+from roboreg.io import find_files, parse_camera_info
 from roboreg.util import (
     clean_xyz,
     compute_vertex_normals,
+    depth_to_xyz,
+    from_homogeneous,
+    generate_ht_optical,
     to_homogeneous,
 )
 
@@ -31,8 +35,6 @@
         raise ValueError(f"Expected 3 channels, got {clean_points.shape[1]} channels.")
 
 
-<<<<<<< HEAD
-=======
 def test_depth_to_xyz() -> None:
     device = "cuda" if torch.cuda.is_available() else "cpu"
     height, width = 256, 256
@@ -142,7 +144,6 @@
     test_display_xyz()
 
 
->>>>>>> 6dc98281
 def test_compute_vertex_normals() -> None:
     n_vertices = 100
     n_faces = 120
