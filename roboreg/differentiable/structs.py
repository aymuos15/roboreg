--- conflicted
+++ resolved
@@ -15,30 +15,19 @@
     this tensor are stored in a lookup dictionary.
     """
 
-<<<<<<< HEAD
     __slots__ = [
         "_mesh_names",
         "_vertices",  # tensor of shape (B, N, 4) -> homogeneous coordinates
+        "_faces",  # tensor of shape (B, N, 3)
         "_per_mesh_vertex_count",
-        "_faces",  # tensor of shape (B, N, 3)
-        "_lower_index_lookup",
-        "_upper_index_lookup",
+        "_per_mesh_face_count",
+        "_lower_vertex_index_lookup",
+        "_upper_vertex_index_lookup",
+        "_lower_face_index_lookup",
+        "_upper_face_index_lookup",
         "_batch_size",
         "_device",
     ]
-=======
-    _mesh_names: List[str]
-    _vertices: torch.FloatTensor  # tensor of shape (B, N, 4) -> homogeneous coordinates
-    _faces: torch.IntTensor  # tensor of shape (B, N, 3)
-    _per_mesh_vertex_count: OrderedDict[str, int]
-    _per_mesh_face_count: OrderedDict[str, int]
-    _lower_vertex_index_lookup: Dict[str, int]
-    _upper_vertex_index_lookup: Dict[str, int]
-    _lower_face_index_lookup: Dict[str, int]
-    _upper_face_index_lookup: Dict[str, int]
-    _batch_size: int
-    _device: torch.device
->>>>>>> b5b0bcae
 
     def __init__(
         self,
