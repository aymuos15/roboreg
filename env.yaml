--- conflicted
+++ resolved
@@ -13,16 +13,6 @@
   - blas=1.0=mkl
   - pip
   - pip:
-<<<<<<< HEAD
-      - opencv-python
-      - rich
-      - --find-links https://nvidia-kaolin.s3.us-east-2.amazonaws.com/torch-2.1.0_cu121.html
-      - kaolin==0.15.0
-      - open3d # TODO: remove open3d dependency
-      - matplotlib
-      - numpy
-      - trimesh
-=======
     - opencv-python
     - rich
     - --find-links https://nvidia-kaolin.s3.us-east-2.amazonaws.com/torch-2.1.0_cu121.html
@@ -33,9 +23,5 @@
     - trimesh
     # nvdiffrast: https://github.com/NVlabs/nvdiffrast/blob/c5caf7bdb8a2448acc491a9faa47753972edd380/docker/Dockerfile#L47
     - git+https://github.com/NVlabs/nvdiffrast
-    - ninja
-    - imageio
-    - imageio-ffmpeg
     - kinpy
-    - pyvista
->>>>>>> 491c4dfc
+    - pyvista